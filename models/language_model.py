import math
import torch
import torch.nn as nn
import torch.nn.functional as F

# https://github.com/huggingface/transformers/blob/main/src/transformers/models/llama/modeling_llama.py#L69
class RMSNorm(nn.Module):
    def __init__(self, cfg):
        super().__init__()
        self.weight = nn.Parameter(torch.ones(cfg.lm_hidden_dim))
        self.eps = cfg.lm_rms_eps

    def forward(self, x):
        irms = torch.rsqrt(torch.mean(x ** 2, dim=-1, keepdim=True) + self.eps) # inverse of RMS
        x = x * irms * self.weight

        return x

# Multiple derivates of Rotary Embeddings by now, this is a basic one with linear scaling to context length
# e.g. https://github.com/huggingface/smollm/blob/main/vision/m4/models/vllama3/modeling_vllama3.py#L190
class RotaryEmbedding(nn.Module):
    def __init__(self, cfg):
        super().__init__()
        assert cfg.lm_hidden_dim % cfg.lm_n_heads == 0, "Hidden dimension must be divisible by number of heads"
        
        self.dim = cfg.lm_hidden_dim // cfg.lm_n_heads # dim of each head
        self.base = cfg.lm_re_base
        self.max_seq_len = cfg.lm_max_position_embeddings
        # Standard RoPE implementation - create frequencies for each dimension
        # freq_i = 1 / (base^(2i/dim)) where i is the dimension index
        inv_freq = 1.0 / (self.base ** (torch.arange(0, self.dim, 2).float() / self.dim))
        self.register_buffer("inv_freq", inv_freq)
        self.original_max_seq_len = cfg.lm_max_position_embeddings
        self.attention_scaling = cfg.lm_attn_scaling

    @torch.no_grad()
    def forward(self, position_ids):
        batch_size, seq_len = position_ids.shape
        # Dynamic scaling for longer sequences
        max_seq = position_ids.max() + 1
        if max_seq > self.original_max_seq_len:
            scale = max_seq / self.original_max_seq_len
            inv_freq = self.inv_freq / scale
        else:
            inv_freq = self.inv_freq
            
        # Compute theta = position * frequency
        # Flatten position_ids for batch processing
        flat_position_ids = position_ids.reshape(-1).float()
        
        # Element-wise outer product: [seq_len] x [dim/2] => [seq_len, dim/2]
        freqs = flat_position_ids.unsqueeze(-1) * inv_freq.unsqueeze(0)
        
        # Reshape to include batch dimension
        freqs = freqs.reshape(batch_size, seq_len, -1)
        
        # Now create interleaved pattern
        emb = torch.cat([freqs, freqs], dim=-1)
        
        # Compute cos and sin
        cos = torch.cos(emb) * self.attention_scaling
        sin = torch.sin(emb) * self.attention_scaling
        
        return cos, sin

# Rotates half the hidden dims of the input by swapping and negating dimensions.
def rotate_half(x):
    x1, x2 = x.chunk(2, dim=-1)
    return torch.cat((-x2, x1), dim=-1)

# Apply rotary position embeddings to queries and keys.
def apply_rotary_pos_embd(q, k, cos, sin, unsqueeze_dim=1):
    # We need to make sure cos and sin can be properly broadcast
    # to the shape of q and k by adding the heads dimension
    cos = cos.unsqueeze(unsqueeze_dim)  # [batch_size, 1, seq_len, head_dim]
    sin = sin.unsqueeze(unsqueeze_dim)  # [batch_size, 1, seq_len, head_dim]
    
    # Apply complex multiplication:
    # (q * cos) + (rotate_half(q) * sin)
    q_embed = (q * cos) + (rotate_half(q) * sin)
    k_embed = (k * cos) + (rotate_half(k) * sin)
    
    return q_embed, k_embed

# https://github.com/huggingface/transformers/blob/main/src/transformers/models/llama/modeling_llama.py#L214
# https://github.com/huggingface/smollm/blob/main/vision/m4/models/vllama3/modeling_vllama3.py#L382
class LanguageModelGroupedQueryAttention(nn.Module):
    def __init__(self, cfg):
        super().__init__()

        self.n_heads = cfg.lm_n_heads
        self.n_kv_heads = cfg.lm_n_kv_heads
        self.embd_dim = cfg.lm_hidden_dim
        self.dropout = cfg.lm_dropout

        assert self.n_heads % self.n_kv_heads == 0, "n_heads must be divisible by n_kv_heads"
        assert self.embd_dim % self.n_heads == 0, "embd_dim must be divisible by num_heads"

        self.n_kv_groups = self.n_heads // self.n_kv_heads
        self.head_dim = self.embd_dim // self.n_heads

        self.q_proj = nn.Linear(self.embd_dim, self.embd_dim, bias=False)
        self.k_proj = nn.Linear(self.embd_dim, self.head_dim * self.n_kv_heads, bias=False)
        self.v_proj = nn.Linear(self.embd_dim, self.head_dim * self.n_kv_heads, bias=False)
        self.out_proj = nn.Linear(self.embd_dim, self.embd_dim, bias=False)

        self.attn_dropout = nn.Dropout(self.dropout)
        self.resid_dropout = nn.Dropout(self.dropout)

        # Use scaled dot product attention if available
        self.sdpa = hasattr(torch.nn.functional, 'scaled_dot_product_attention')
        if not self.sdpa:
            print("Warning: scaled dot product attention not available, using standard attention in LM.")

    def forward(self, x, cos, sin, attention_mask=None, block_kv_cache=None):
        is_prefill = block_kv_cache is None

        B, T_curr, C = x.size() # T_curr is the sequence length of the current input x

        q_curr = self.q_proj(x).view(B, T_curr, self.n_heads, self.head_dim).transpose(1, 2)  # (B, n_heads, T_curr, head_dim)
        k_curr = self.k_proj(x).view(B, T_curr, self.n_kv_heads, self.head_dim).transpose(1, 2) # (B, n_kv_heads, T_curr, head_dim)
        v_curr = self.v_proj(x).view(B, T_curr, self.n_kv_heads, self.head_dim).transpose(1, 2) # (B, n_kv_heads, T_curr, head_dim)

        # Apply rotary embeddings to the current q and k
        q, k_rotated = apply_rotary_pos_embd(q_curr, k_curr, cos, sin)

        # Check if we can use cached keys and values
        if not is_prefill and block_kv_cache['key'] is not None:
            # Concatenate with cached K, V
            # k_rotated and v_curr are for the new token(s)
            k = block_kv_cache['key']
            v = block_kv_cache['value']
            k = torch.cat([k, k_rotated], dim=2)
            v = torch.cat([v, v_curr], dim=2)
            block_kv_cache['key'] = k
            block_kv_cache['value'] = v
        else:
            # No cache, this is the first pass (prefill)
            k = k_rotated
            v = v_curr
            block_kv_cache = {'key': k, 'value': v}

        # Repeat K, V for Grouped Query Attention
        k_exp = k.repeat_interleave(self.n_kv_groups, dim=1) # (B, n_heads, T_kv, head_dim)
        v_exp = v.repeat_interleave(self.n_kv_groups, dim=1) # (B, n_heads, T_kv, head_dim)
        
        T_kv = k_exp.size(2) # Total sequence length of keys/values

        # Prepare attention mask for SDPA or manual path
        # attention_mask is (B, T_kv_total_length), 1 for attend, 0 for pad
        additive_attn_mask = None
        if attention_mask is not None:
            # The current `attention_mask` parameter is assumed to be `[B, total_sequence_length_kv]`
            # Let's make it `[B, 1, 1, T_kv]` for SDPA.
            mask_for_keys = attention_mask[:, :T_kv] # Ensure mask matches key length [B, T_kv]
            additive_attn_mask = (1.0 - mask_for_keys.unsqueeze(1).unsqueeze(2).float()) * torch.finfo(q.dtype).min
            # This additive_attn_mask shape is [B, 1, 1, T_kv]

<<<<<<< HEAD
        if self.sdpa:
            is_causal_sdpa = (is_prefill and T_curr > 1) # True only for prefill of a sequence
                                                            # Not for single token decode, even if T_curr=1 then
            
            # When T_curr=1 (decode) and T_kv > 1, is_causal_sdpa is False.
            # additive_attn_mask [B,1,1,T_kv] will mask out padded KV elements.
            # Attention is for q (1 token) to all KVs. No further causal masking needed within this step by SDPA.
=======
        if self.sdpa and x.device.type != 'mps':
>>>>>>> 1ce10cf5
            y = torch.nn.functional.scaled_dot_product_attention(
                q, k_exp, v_exp,
                attn_mask=additive_attn_mask, 
                dropout_p=self.dropout if self.training else 0.0,
                is_causal=is_causal_sdpa 
            )
        else:
            # Manual attention implementation
            attn = torch.matmul(q, k_exp.transpose(2, 3)) / math.sqrt(self.head_dim) # (B, n_heads, T_curr, T_kv)
            
            # Causal mask for prefill where T_curr == T_kv and T_curr > 1
            if is_prefill and T_curr > 1 and T_curr == T_kv:
                # This creates a lower triangular mask for square attention (prefill)
                causal_mask_val = torch.tril(torch.ones(T_curr, T_curr, device=x.device, dtype=torch.bool)).view(1, 1, T_curr, T_curr)
                attn = attn.masked_fill(~causal_mask_val, float('-inf'))

            if additive_attn_mask is not None: # Additive padding mask
                # additive_attn_mask is [B,1,1,T_kv], needs to be broadcast to [B, n_heads, T_curr, T_kv]
                attn = attn + additive_attn_mask 

            attn = F.softmax(attn, dim=-1)
            attn = self.attn_dropout(attn)
            y = attn @ v_exp
            
        y = y.transpose(1, 2).contiguous().view(B, T_curr, C)
        y = self.out_proj(y)
        y = self.resid_dropout(y)

        return y, block_kv_cache

# https://github.com/huggingface/transformers/blob/main/src/transformers/models/llama/modeling_llama.py#L160
class LanguageModelMLP(nn.Module):
    def __init__(self, cfg):
        super().__init__()
        self.embd_dim = cfg.lm_hidden_dim
        self.inter_dim = cfg.lm_inter_dim

        self.activation_fn = F.silu
        self.gate_proj = nn.Linear(self.embd_dim, self.inter_dim, bias=False)
        self.up_proj = nn.Linear(self.embd_dim, self.inter_dim, bias=False)
        self.down_proj = nn.Linear(self.inter_dim, self.embd_dim, bias=False)

    def forward(self, x):
        gate = self.activation_fn(self.gate_proj(x))
        x = self.up_proj(x)
        x = self.down_proj(gate * x)

        return x

# https://github.com/meta-llama/llama3/blob/main/llama/model.py#L222
class LanguageModelBlock(nn.Module):
    def __init__(self, cfg):
        super().__init__()
        self.mlp = LanguageModelMLP(cfg)
        self.attn = LanguageModelGroupedQueryAttention(cfg)
        self.norm1 = RMSNorm(cfg) # Input Norm
        self.norm2 = RMSNorm(cfg) # Post Attention Norm
    
    def forward(self, x, cos, sin, attention_mask=None, block_kv_cache=None):
        res = x
        x = self.norm1(x)
        x, block_kv_cache = self.attn(x, cos, sin, attention_mask, block_kv_cache)
        x = res + x

        res = x
        x = self.norm2(x)
        x = self.mlp(x)
        x = res + x

        return x, block_kv_cache

# https://github.com/meta-llama/llama3/blob/main/llama/model.py#L251
class LanguageModel(nn.Module):
    def __init__(self, cfg):
        super().__init__()
        self.cfg = cfg
        self.lm_use_tokens = cfg.lm_use_tokens
        self.lm_tie_weights = cfg.lm_tie_weights

        self.token_embedding = nn.Embedding(cfg.lm_vocab_size, cfg.lm_hidden_dim)
        self.rotary_embd = RotaryEmbedding(cfg)
        self.blocks = nn.ModuleList([
            LanguageModelBlock(cfg) for _ in range(cfg.lm_n_blocks)
        ])
        self.norm = RMSNorm(cfg) # Final Norm
        self.head = nn.Linear(cfg.lm_hidden_dim, cfg.lm_vocab_size, bias=False)
        if self.lm_tie_weights:
            self.head.weight = self.token_embedding.weight

        self.apply(self._init_weights)

    def _init_weights(self, module):
        if isinstance(module, nn.Linear):
            torch.nn.init.normal_(module.weight, mean=0.0, std=0.02)
            if module.bias is not None:
                torch.nn.init.zeros_(module.bias)
        elif isinstance(module, nn.Embedding):
            torch.nn.init.normal_(module.weight, mean=0.0, std=0.02)
        elif isinstance(module, RMSNorm):
            module.weight.data.fill_(1.0)

    def forward(self, x, attention_mask=None, kv_cache=None, start_pos=0):
        if self.lm_use_tokens:
            x = self.token_embedding(x)

        # T_curr is the length of the current input sequence
        B, T_curr, _ = x.size()
        
        # Create position_ids for the current sequence based on start_pos
        current_position_ids = torch.arange(start_pos, start_pos + T_curr, device=x.device).unsqueeze(0).expand(B, -1)
        cos, sin = self.rotary_embd(current_position_ids) # Get rotary position embeddings for current tokens

        # Initialize new KV cache if none provided
        if kv_cache is None:
            kv_cache = [None] * len(self.blocks)

        for i, block in enumerate(self.blocks):
            x, kv_cache[i] = block(x, cos, sin, attention_mask, kv_cache[i])

        x = self.norm(x)

        # Compute logits if we are using tokens, otherwise stay in the embedding space
        if self.lm_use_tokens: 
            x = self.head(x) 

        return x, kv_cache


    @torch.inference_mode()
    def generate(self, inputs, max_new_tokens=20):
        # Add batch dimension if needed
        if inputs.dim() == 1:
            inputs = inputs.unsqueeze(0)
        generated_outputs = inputs.clone()

        prompt_output, kv_cache_list = self.forward(
            generated_outputs, 
            attention_mask=None,
            kv_cache=None,
            start_pos=0
        )
        last_output = prompt_output[:, -1, :]

        # Decode Phase with KV cache
        for i in range(max_new_tokens):
            if self.lm_use_tokens:
                # Now the model outputs logits
                next_output = torch.argmax(last_output, dim=-1, keepdim=True)
            else:
                # Now the model outputs embeddings
                next_output = last_output.unsqueeze(1)

            generated_outputs = torch.cat((generated_outputs, next_output), dim=1)
            
            # The token being processed is `next_token`. Its position is `generated_outputs.size(1) - 1`.
            current_token_start_pos = generated_outputs.size(1) - 1

            if i == max_new_tokens - 1: 
                break

            decode_step_output, kv_cache_list = self.forward(
                next_output, 
                attention_mask=None,
                kv_cache=kv_cache_list,
                start_pos=current_token_start_pos
            )
            last_output = decode_step_output[:, -1, :] 
    
        return generated_outputs

    # Load the model from a pretrained HuggingFace model (we don't want to have to train the Language Backbone from scratch)
    @classmethod
    def from_pretrained(cls, cfg):
        from transformers import AutoConfig
        from huggingface_hub import hf_hub_download
        import safetensors
        import torch.nn.init as init
                
        # Load the HuggingFace config
        hf_config = AutoConfig.from_pretrained(cfg.lm_model_type)
        
        # Store original HF vocab size before we modify it
        original_vocab_size = hf_config.vocab_size
        # print(f"Original vocabulary size from pretrained model: {original_vocab_size}")
        
        # Configure model parameters from HF config
        cfg.lm_hidden_dim = hf_config.hidden_size
        cfg.lm_inter_dim = hf_config.intermediate_size
        cfg.lm_rms_eps = hf_config.rms_norm_eps
        cfg.lm_re_base = hf_config.rope_theta
        cfg.lm_max_position_embeddings = hf_config.max_position_embeddings
        # We're keeping our own vocab size in cfg, but checking it's larger than original
        if hasattr(cfg, 'lm_vocab_size'):
            if cfg.lm_vocab_size < original_vocab_size:
                raise ValueError(f"Config vocab size ({cfg.lm_vocab_size}) is smaller than pretrained model vocab size ({original_vocab_size})")
            # print(f"Using vocabulary size: {cfg.lm_vocab_size}")
        else:
            # If not specified, use the original
            cfg.lm_vocab_size = original_vocab_size
            # print(f"Using original vocabulary size: {cfg.lm_vocab_size}")
        
        cfg.lm_n_heads = hf_config.num_attention_heads
        cfg.lm_n_kv_heads = hf_config.num_key_value_heads
        cfg.lm_dropout = hf_config.attention_dropout
        cfg.lm_n_blocks = hf_config.num_hidden_layers
        
        # Create our model with potentially larger vocabulary
        model = cls(cfg)
        safetensors_file = hf_hub_download(repo_id=cfg.lm_model_type, filename="model.safetensors")
        
        sd = model.state_dict()
        
        mapping = {
            'model.embed_tokens.weight': 'token_embedding.weight',
            'model.norm.weight': 'norm.weight'
        }
        
        for i in range(cfg.lm_n_blocks):
            layer_prefix = f'model.layers.{i}.'
            block_prefix = f'blocks.{i}.'
            
            mapping.update({
                f"{layer_prefix}self_attn.q_proj.weight": f"{block_prefix}attn.q_proj.weight",
                f"{layer_prefix}self_attn.k_proj.weight": f"{block_prefix}attn.k_proj.weight",
                f"{layer_prefix}self_attn.v_proj.weight": f"{block_prefix}attn.v_proj.weight",
                f"{layer_prefix}self_attn.o_proj.weight": f"{block_prefix}attn.out_proj.weight",
                f"{layer_prefix}mlp.gate_proj.weight": f"{block_prefix}mlp.gate_proj.weight",
                f"{layer_prefix}mlp.up_proj.weight": f"{block_prefix}mlp.up_proj.weight",
                f"{layer_prefix}mlp.down_proj.weight": f"{block_prefix}mlp.down_proj.weight",
                f"{layer_prefix}input_layernorm.weight": f"{block_prefix}norm1.weight",
                f"{layer_prefix}post_attention_layernorm.weight": f"{block_prefix}norm2.weight"
            })
        
        # Special handling for token embeddings with extended vocabulary
        has_extended_embeddings = False
        with safetensors.safe_open(filename=safetensors_file, framework="pt", device="cpu") as f:
            for hf_key, our_key in mapping.items():
                if hf_key in f.keys() and our_key in sd:
                    tensor = f.get_tensor(hf_key)
                    
                    # Special handling for token embeddings if vocab sizes differ
                    if hf_key == 'model.embed_tokens.weight' and tensor.shape[0] != sd[our_key].shape[0]:
                        has_extended_embeddings = True
                        print(f"Extending token embeddings from {tensor.shape} to {sd[our_key].shape}")
                        
                        # Copy existing embeddings to the beginning of our larger embedding matrix
                        sd[our_key][:tensor.shape[0]].copy_(tensor)
                        
                        # Initialize the new embeddings using the same approach as the original model
                        std = 0.02  # Common value, but you might want to adjust based on model
                        init.normal_(sd[our_key][tensor.shape[0]:], mean=0.0, std=std)
                        
                        print(f"Initialized {sd[our_key].shape[0] - tensor.shape[0]} new token embeddings")
                        sd['head.weight'].copy_(sd[our_key])  # Update the head weights as well
                    elif tensor.shape == sd[our_key].shape:
                        sd[our_key].copy_(tensor)
                    else:
                        print(f"Shape mismatch for {hf_key} -> {our_key}: {tensor.shape} vs {sd[our_key].shape}")
                else:
                    if hf_key not in f.keys():
                        print(f"Warning: Key {hf_key} not found in safetensors file")
                    if our_key not in sd:
                        print(f"Warning: Key {our_key} not found in model state dict")
        
        # Load the state dict
        model.load_state_dict(sd)
        
        # Handle output projection / language modeling head
        if has_extended_embeddings and hasattr(model, 'head') and 'head.weight' in sd:
            # If we have a separate output projection layer and extended the vocab
            # we should handle it similarly to the input embeddings
            with safetensors.safe_open(filename=safetensors_file, framework="pt", device="cpu") as f:
                if 'lm_head.weight' in f.keys():
                    lm_head = f.get_tensor('lm_head.weight')
                    if lm_head.shape[0] != sd['head.weight'].shape[0]:
                        print(f"Extending LM head from {lm_head.shape} to {sd['head.weight'].shape}")
                        # Copy existing weights
                        sd['head.weight'][:lm_head.shape[0]].copy_(lm_head)
                        # Initialize new weights
                        std = 0.02
                        init.normal_(sd['head.weight'][lm_head.shape[0]:], mean=0.0, std=std)
                        # Load updated weights
                        model.load_state_dict(sd)
        
        # Handle weight tying (if needed)
        if cfg.lm_tie_weights and hasattr(model, 'head') and hasattr(model, 'token_embedding'):
            model.head.weight = model.token_embedding.weight
            # print("Tied token embedding and LM head weights")
        
        print(f"Successfully loaded {cfg.lm_model_type} weights from safetensors. Model has {sum(p.numel() for p in model.parameters()):,} parameters.")
        return model<|MERGE_RESOLUTION|>--- conflicted
+++ resolved
@@ -156,17 +156,14 @@
             additive_attn_mask = (1.0 - mask_for_keys.unsqueeze(1).unsqueeze(2).float()) * torch.finfo(q.dtype).min
             # This additive_attn_mask shape is [B, 1, 1, T_kv]
 
-<<<<<<< HEAD
-        if self.sdpa:
+        if self.sdpa and x.device.type != 'mps':
             is_causal_sdpa = (is_prefill and T_curr > 1) # True only for prefill of a sequence
                                                             # Not for single token decode, even if T_curr=1 then
             
             # When T_curr=1 (decode) and T_kv > 1, is_causal_sdpa is False.
             # additive_attn_mask [B,1,1,T_kv] will mask out padded KV elements.
             # Attention is for q (1 token) to all KVs. No further causal masking needed within this step by SDPA.
-=======
-        if self.sdpa and x.device.type != 'mps':
->>>>>>> 1ce10cf5
+
             y = torch.nn.functional.scaled_dot_product_attention(
                 q, k_exp, v_exp,
                 attn_mask=additive_attn_mask, 
